# Copyright (c) 2015-2019 The Switch Authors. All rights reserved.
# Licensed under the Apache License, Version 2.0, which is in the LICENSE file.

"""
Defines model components to describe generation projects build-outs for
the SWITCH-Pyomo model. This module requires either generators.core.unitcommit or
generators.core.no_commit to constrain project dispatch to either committed or
installed capacity.

"""

import os, collections
from pyomo.environ import *
from switch_model.reporting import write_table
import pandas as pd
try:
    from ggplot import *
    can_plot = True
except:
    can_plot = False

dependencies = 'switch_model.timescales', 'switch_model.balancing.load_zones',\
    'switch_model.financials', 'switch_model.energy_sources.properties', \
    'switch_model.generators.core.build'
optional_dependencies = 'switch_model.transmission.local_td'

def define_components(mod):
    """

    Adds components to a Pyomo abstract model object to describe the
    dispatch decisions and constraints of generation and storage
    projects. Unless otherwise stated, all power capacity is specified
    in units of MW and all sets and parameters are mandatory.

    GEN_TPS is a set of projects and timepoints in which
    they can be dispatched. A dispatch decisions is made for each member
    of this set. Members of this set can be abbreviated as (g, t) or
    (g, t).

    TPS_FOR_GEN[g] is a set array showing all timepoints when a
    project is active. These are the timepoints corresponding to
    PERIODS_FOR_GEN. This is the same data as GEN_TPS,
    but split into separate sets for each project.

    TPS_FOR_GEN_IN_PERIOD[g, period] is the same as
    TPS_FOR_GEN, but broken down by period. Periods when
    the project is inactive will yield an empty set.

    GenCapacityInTP[(g, t) in GEN_TPS] is the same as
    GenCapacity but indexed by timepoint rather than period to allow
    more compact statements.

    DispatchGen[(g, t) in GEN_TPS] is the set
    of generation dispatch decisions: how much average power in MW to
    produce in each timepoint. This value can be multiplied by the
    duration of the timepoint in hours to determine the energy produced
    by a project in a timepoint.

    gen_forced_outage_rate[g] and gen_scheduled_outage_rate[g]
    describe the forces and scheduled outage rates for each project.
    These parameters can be specified for individual projects via an
    input file (see load_inputs() documentation), or generically for all
    projects of a given generation technology via
    g_scheduled_outage_rate and g_forced_outage_rate. You will get an
    error if any project is missing values for either of these
    parameters.

    gen_availability[g] describes the fraction of a time a project is
    expected to be available. This is derived from the forced and
    scheduled outage rates of the project. For baseload or flexible
    baseload, this is determined from both forced and scheduled outage
    rates. For all other types of generation technologies, we assume the
    scheduled outages can be performed when the generators were not
    scheduled to produce power, so their availability is only derated
    based on their forced outage rates.

    gen_max_capacity_factor[g, t] is defined for variable renewable
    projects and is the ratio of average power output to nameplate
    capacity in that timepoint. Most renewable capacity factors should
    be in the range of 0 to 1. Some solar capacity factors will be above
    1 because the nameplate capacity is based on solar radiation of 1.0
    kW/m^2 and solar radiation can exceed that value on very clear days
    or on partially cloudy days when light bounces off the bottom of
    clouds onto a solar panel. Some solar thermal capacity factors can
    be less than 0 because of auxillary loads: for example, parts of
    those plants need to be kept warm during winter nights to avoid
    freezing. Those heating loads can be significant during certain
    timepoints.

    gen_variable_om[g] is the variable Operations and Maintenance
    costs (O&M) per MWh of dispatched capacity for a given project.

    gen_full_load_heat_rate[g] is the full load heat rate in units
    of MMBTU/MWh that describes the thermal efficiency of a project when
    running at full load. This optional parameter overrides the generic
    heat rate of a generation technology. In the future, we may expand
    this to be indexed by fuel source as well if we need to support a
    multi-fuel generator whose heat rate depends on fuel source.

    Proj_Var_Costs_Hourly[t in TIMEPOINTS] is the sum of all variable
    costs associated with project dispatch for each timepoint expressed
    in $base_year/hour in the future period (rather than Net Present
    Value).

    FUEL_BASED_GEN_TPS is a subset of GEN_TPS
    showing all times when fuel-consuming projects could be dispatched
    (used to identify timepoints when fuel use must match power production).

    GEN_TP_FUELS is a subset of GEN_TPS * FUELS,
    showing all the valid combinations of project, timepoint and fuel,
    i.e., all the times when each project could consume a fuel that is
    limited, costly or produces emissions.

    GenFuelUseRate[(g, t, f) in GEN_TP_FUELS] is a
    variable that describes fuel consumption rate in MMBTU/h. This
    should be constrained to the fuel consumed by a project in each
    timepoint and can be calculated as Dispatch [MW] *
    effective_heat_rate [MMBTU/MWh] -> [MMBTU/h]. The choice of how to
    constrain it depends on the treatment of unit commitment. Currently
    the project.no_commit module implements a simple treatment that
    ignores unit commitment and assumes a full load heat rate, while the
    project.unitcommit module implements unit commitment decisions with
    startup fuel requirements and a marginal heat rate.

    DispatchEmissions[(g, t, f) in GEN_TP_FUELS] is the
    emissions produced by dispatching a fuel-based project in units of
    metric tonnes CO2 per hour. This is derived from the fuel
    consumption GenFuelUseRate, the fuel's direct carbon intensity, the
    fuel's upstream emissions, as well as Carbon Capture efficiency for
    generators that implement Carbon Capture and Sequestration. This does
    not yet support multi-fuel generators.

    AnnualEmissions[p in PERIODS]:The system's annual emissions, in metric
    tonnes of CO2 per year.

    --- Delayed implementation, possibly relegated to other modules. ---

    Flexible baseload support for plants that can ramp slowly over the
    course of days. These kinds of generators can provide important
    seasonal support in high renewable and low emission futures.

    Parasitic loads that make solar thermal plants consume energy from
    the grid on cold nights to keep their fluids from getting too cold.

    Storage support.

    Hybrid project support (pumped hydro & CAES) will eventually get
    implemented in separate modules.

    """

    def period_active_gen_rule(m, period):
        if not hasattr(m, 'period_active_gen_dict'):
            m.period_active_gen_dict = collections.defaultdict(set)
            for (_g, _period) in m.GEN_PERIODS:
                m.period_active_gen_dict[_period].add(_g)
        result = m.period_active_gen_dict.pop(period)
        if len(m.period_active_gen_dict) == 0:
            delattr(m, 'period_active_gen_dict')
        return result
    mod.GENS_IN_PERIOD = Set(mod.PERIODS, initialize=period_active_gen_rule,
        doc="The set of projects active in a given period.")

    mod.TPS_FOR_GEN = Set(
        mod.GENERATION_PROJECTS,
        within=mod.TIMEPOINTS,
        initialize=lambda m, g: (
            tp for p in m.PERIODS_FOR_GEN[g] for tp in m.TPS_IN_PERIOD[p]
        )
    )

    def rule(m, gen, period):
        try:
            d = m._TPS_FOR_GEN_IN_PERIOD_dict
        except AttributeError:
            d = m._TPS_FOR_GEN_IN_PERIOD_dict = dict()
            for _gen in m.GENERATION_PROJECTS:
                for t in m.TPS_FOR_GEN[_gen]:
                    d.setdefault((_gen, m.tp_period[t]), set()).add(t)
        result = d.pop((gen, period), set())
        if not d:  # all gone, delete the attribute
            del m._TPS_FOR_GEN_IN_PERIOD_dict
        return result
    mod.TPS_FOR_GEN_IN_PERIOD = Set(mod.GENERATION_PROJECTS, mod.PERIODS,
<<<<<<< HEAD
        within=mod.TIMEPOINTS,
        initialize=TPS_FOR_GEN_IN_PERIOD_rule)
=======
        within=mod.TIMEPOINTS, rule=rule)
>>>>>>> abad6ecb

    mod.GEN_TPS = Set(
        dimen=2,
        initialize=lambda m: (
            (g, tp)
                for g in m.GENERATION_PROJECTS
                    for tp in m.TPS_FOR_GEN[g]))
    mod.VARIABLE_GEN_TPS = Set(
        dimen=2,
        initialize=lambda m: (
            (g, tp)
                for g in m.VARIABLE_GENS
                    for tp in m.TPS_FOR_GEN[g]))
    mod.FUEL_BASED_GEN_TPS = Set(
        dimen=2,
        initialize=lambda m: (
            (g, tp)
                for g in m.FUEL_BASED_GENS
                    for tp in m.TPS_FOR_GEN[g]))
    mod.GEN_TP_FUELS = Set(
        dimen=3,
        initialize=lambda m: (
            (g, t, f)
                for (g, t) in m.FUEL_BASED_GEN_TPS
                    for f in m.FUELS_FOR_GEN[g]))

    mod.GenCapacityInTP = Expression(
        mod.GEN_TPS,
        rule=lambda m, g, t: m.GenCapacity[g, m.tp_period[t]])
    mod.DispatchGen = Var(
        mod.GEN_TPS,
        within=NonNegativeReals)
    mod.ZoneTotalCentralDispatch = Expression(
        mod.LOAD_ZONES, mod.TIMEPOINTS,
        rule=lambda m, z, t: \
            sum(m.DispatchGen[p, t]
                for p in m.GENS_IN_ZONE[z]
                if (p, t) in m.GEN_TPS and not m.gen_is_distributed[p]) -
            sum(m.DispatchGen[p, t] * m.gen_ccs_energy_load[p]
                for p in m.GENS_IN_ZONE[z]
                if (p, t) in m.GEN_TPS and p in m.CCS_EQUIPPED_GENS),
        doc="Net power from grid-tied generation projects.")
    mod.Zone_Power_Injections.append('ZoneTotalCentralDispatch')

    # Divide distributed generation into a separate expression so that we can
    # put it in the distributed node's power balance equations if local_td is
    # included.
    mod.ZoneTotalDistributedDispatch = Expression(
        mod.LOAD_ZONES, mod.TIMEPOINTS,
        rule=lambda m, z, t: \
            sum(m.DispatchGen[g, t]
                for g in m.GENS_IN_ZONE[z]
                if (g, t) in m.GEN_TPS and m.gen_is_distributed[g]),
        doc="Total power from distributed generation projects."
    )
    try:
        mod.Distributed_Power_Injections.append('ZoneTotalDistributedDispatch')
    except AttributeError:
        mod.Zone_Power_Injections.append('ZoneTotalDistributedDispatch')

    def init_gen_availability(m, g):
        if m.gen_is_baseload[g]:
            return (
                (1 - m.gen_forced_outage_rate[g]) *
                (1 - m.gen_scheduled_outage_rate[g]))
        else:
            return (1 - m.gen_forced_outage_rate[g])
    mod.gen_availability = Param(
        mod.GENERATION_PROJECTS,
        within=NonNegativeReals,
        initialize=init_gen_availability)

    mod.gen_max_capacity_factor = Param(
        mod.VARIABLE_GEN_TPS,
        within=Reals,
        validate=lambda m, val, g, t: -1 < val < 2)
    mod.min_data_check('gen_max_capacity_factor')

    mod.GenFuelUseRate = Var(
        mod.GEN_TP_FUELS,
        within=NonNegativeReals,
        doc=("Other modules constraint this variable based on DispatchGen and "
             "module-specific formulations of unit commitment and heat rates."))

    def DispatchEmissions_rule(m, g, t, f):
        if g not in m.CCS_EQUIPPED_GENS:
            return (
                m.GenFuelUseRate[g, t, f] *
                (m.f_co2_intensity[f] + m.f_upstream_co2_intensity[f]))
        else:
            ccs_emission_frac = 1 - m.gen_ccs_capture_efficiency[g]
            return (
                m.GenFuelUseRate[g, t, f] *
                (m.f_co2_intensity[f] * ccs_emission_frac +
                 m.f_upstream_co2_intensity[f]))
    mod.DispatchEmissions = Expression(
        mod.GEN_TP_FUELS,
        rule=DispatchEmissions_rule)
    mod.AnnualEmissions = Expression(mod.PERIODS,
        rule=lambda m, period: sum(
            m.DispatchEmissions[g, t, f] * m.tp_weight_in_year[t]
            for (g, t, f) in m.GEN_TP_FUELS
            if m.tp_period[t] == period),
        doc="The system's annual emissions, in metric tonnes of CO2 per year.")

    mod.GenVariableOMCostsInTP = Expression(
        mod.TIMEPOINTS,
        rule=lambda m, t: sum(
            m.DispatchGen[g, t] * m.gen_variable_om[g]
            for g in m.GENS_IN_PERIOD[m.tp_period[t]]),
        doc="Summarize costs for the objective function")
    mod.Cost_Components_Per_TP.append('GenVariableOMCostsInTP')


def load_inputs(mod, switch_data, inputs_dir):
    """

    Import project-specific data from an input directory.

    variable_capacity_factors can be skipped if no variable
    renewable projects are considered in the optimization.

    variable_capacity_factors.tab
        GENERATION_PROJECT, timepoint, gen_max_capacity_factor

    """

    switch_data.load_aug(
        optional=True,
        filename=os.path.join(inputs_dir, 'variable_capacity_factors.tab'),
        autoselect=True,
        param=(mod.gen_max_capacity_factor))


def post_solve(instance, outdir):
    """
    Exported files:

    dispatch-wide.txt - Dispatch results timepoints in "wide" format with
    timepoints as rows, generation projects as columns, and dispatch level
    as values

    dispatch.csv - Dispatch results in normalized form where each row
    describes the dispatch of a generation project in one timepoint.

    dispatch_annual_summary.csv - Similar to dispatch.csv, but summarized
    by generation technology and period.

    dispatch_zonal_annual_summary.csv - Similar to dispatch_annual_summary.csv
    but broken out by load zone.

    dispatch_annual_summary.pdf - A figure of annual summary data. Only written
    if the ggplot python library is installed.
    """
    write_table(
        instance, instance.TIMEPOINTS,
        output_file=os.path.join(outdir, "dispatch-wide.txt"),
        headings=("timestamp",)+tuple(sorted(instance.GENERATION_PROJECTS)),
        values=lambda m, t: (m.tp_timestamp[t],) + tuple(
            m.DispatchGen[p, t] if (p, t) in m.GEN_TPS
            else 0.0
            for p in sorted(m.GENERATION_PROJECTS)
        )
    )


    dispatch_normalized_dat = [{
        "generation_project": g,
        "gen_dbid": instance.gen_dbid[g],
        "gen_tech": instance.gen_tech[g],
        "gen_load_zone": instance.gen_load_zone[g],
        "gen_energy_source": instance.gen_energy_source[g],
        "timestamp": instance.tp_timestamp[t],
        "tp_weight_in_year_hrs": instance.tp_weight_in_year[t],
        "period": instance.tp_period[t],
        "DispatchGen_MW": value(instance.DispatchGen[g, t]),
        "Energy_GWh_typical_yr": value(
            instance.DispatchGen[g, t] * instance.tp_weight_in_year[t] / 1000),
        "VariableCost_per_yr": value(
            instance.DispatchGen[g, t] * instance.gen_variable_om[g] *
            instance.tp_weight_in_year[t]),
        "DispatchEmissions_tCO2_per_typical_yr": value(sum(
            instance.DispatchEmissions[g, t, f] * instance.tp_weight_in_year[t]
              for f in instance.FUELS_FOR_GEN[g]
        )) if instance.gen_uses_fuel[g] else 0
    } for g, t in instance.GEN_TPS ]
    dispatch_full_df = pd.DataFrame(dispatch_normalized_dat)
    dispatch_full_df.set_index(["generation_project", "timestamp"], inplace=True)
    dispatch_full_df.to_csv(os.path.join(outdir, "dispatch.csv"))


    annual_summary = dispatch_full_df.groupby(['gen_tech', "gen_energy_source", "period"]).sum()
    annual_summary.to_csv(
        os.path.join(outdir, "dispatch_annual_summary.csv"),
        columns=["Energy_GWh_typical_yr", "VariableCost_per_yr",
                 "DispatchEmissions_tCO2_per_typical_yr"])


    zonal_annual_summary = dispatch_full_df.groupby(
        ['gen_tech', "gen_load_zone", "gen_energy_source", "period"]
    ).sum()
    zonal_annual_summary.to_csv(
        os.path.join(outdir, "dispatch_zonal_annual_summary.csv"),
        columns=["Energy_GWh_typical_yr", "VariableCost_per_yr",
                 "DispatchEmissions_tCO2_per_typical_yr"]
    )

    if can_plot:
        annual_summary_plot = ggplot(
                annual_summary.reset_index(),
                aes(x='period', weight="Energy_GWh_typical_yr", fill="factor(gen_tech)")
            ) + \
            geom_bar(position="stack") + \
            scale_y_continuous(name='Energy (GWh/yr)') + theme_bw()
        annual_summary_plot.save(filename=os.path.join(outdir, "dispatch_annual_summary.pdf"))<|MERGE_RESOLUTION|>--- conflicted
+++ resolved
@@ -169,7 +169,7 @@
         )
     )
 
-    def rule(m, gen, period):
+    def init(m, gen, period):
         try:
             d = m._TPS_FOR_GEN_IN_PERIOD_dict
         except AttributeError:
@@ -181,13 +181,9 @@
         if not d:  # all gone, delete the attribute
             del m._TPS_FOR_GEN_IN_PERIOD_dict
         return result
-    mod.TPS_FOR_GEN_IN_PERIOD = Set(mod.GENERATION_PROJECTS, mod.PERIODS,
-<<<<<<< HEAD
-        within=mod.TIMEPOINTS,
-        initialize=TPS_FOR_GEN_IN_PERIOD_rule)
-=======
-        within=mod.TIMEPOINTS, rule=rule)
->>>>>>> abad6ecb
+    mod.TPS_FOR_GEN_IN_PERIOD = Set(
+        mod.GENERATION_PROJECTS, mod.PERIODS,
+        within=mod.TIMEPOINTS, initialize=init)
 
     mod.GEN_TPS = Set(
         dimen=2,
